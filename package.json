{
  "name": "ripple-lib",
  "version": "1.3.3",
  "license": "ISC",
  "description": "A JavaScript API for interacting with Ripple in Node.js and the browser",
  "files": [
    "dist/npm/*",
    "build/*"
  ],
  "main": "dist/npm/",
  "types": "dist/npm/index.d.ts",
  "browser": {
    "ws": "./dist/npm/common/wswrapper.js",
    "https-proxy-agent": false
  },
  "directories": {
    "test": "test"
  },
  "dependencies": {
    "@types/lodash": "^4.14.136",
    "@types/ws": "^3.2.0",
    "bignumber.js": "^4.1.0",
    "https-proxy-agent": "2.2.1",
    "jsonschema": "1.2.2",
    "lodash": "^4.17.4",
    "lodash.isequal": "^4.5.0",
    "ripple-address-codec": "^3.0.4",
    "ripple-binary-codec": "^0.2.4",
    "ripple-keypairs": "^0.10.1",
    "ripple-lib-transactionparser": "0.8.0",
    "ws": "^3.3.1"
  },
  "devDependencies": {
    "@types/node": "11.13.0",
    "@typescript-eslint/eslint-plugin": "^2.3.3",
    "@typescript-eslint/parser": "^2.3.3",
    "assert-diff": "^1.0.1",
    "doctoc": "^0.15.0",
    "ejs": "^2.3.4",
    "eslint": "^6.5.1",
    "eventemitter2": "^0.4.14",
    "gulp": "^4.0.2",
    "json-loader": "^0.5.2",
    "json-schema-to-markdown-table": "^0.4.0",
    "mocha": "6.2.0",
    "mocha-junit-reporter": "^1.9.1",
    "null-loader": "^0.1.1",
    "nyc": "^14.1.1",
    "source-map-support": "0.5.12",
    "ts-loader": "^3.2.0",
    "ts-node": "8.0.3",
<<<<<<< HEAD
=======
    "tslint": "^5.8.0",
    "tslint-eslint-rules": "^4.1.1",
>>>>>>> 988381d5
    "typescript": "^3.6.4",
    "uglifyjs-webpack-plugin": "^1.1.4",
    "webpack": "3.12.0"
  },
  "scripts": {
    "build": "gulp",
    "doctoc": "doctoc docs/index.md --title '# RippleAPI Reference' --github --maxlevel 2",
    "docgen": "node --harmony scripts/build_docs.js",
    "clean": "rm -rf dist/npm",
    "compile": "mkdir -p dist/npm/common && cp -r src/common/schemas dist/npm/common/ && tsc --build",
    "watch": "tsc -w",
    "prepublish": "npm run clean && npm run compile && npm run build",
    "test": "TS_NODE_PROJECT=src/tsconfig.json nyc mocha --exit",
    "lint": "eslint src/**/*.ts",
    "perf": "./scripts/perf_test.sh",
    "start": "node scripts/http.js"
  },
  "repository": {
    "type": "git",
    "url": "git://github.com/ripple/ripple-lib.git"
  },
  "readmeFilename": "README.md",
  "engines": {
    "node": ">=6.12.3"
  }
}<|MERGE_RESOLUTION|>--- conflicted
+++ resolved
@@ -49,11 +49,6 @@
     "source-map-support": "0.5.12",
     "ts-loader": "^3.2.0",
     "ts-node": "8.0.3",
-<<<<<<< HEAD
-=======
-    "tslint": "^5.8.0",
-    "tslint-eslint-rules": "^4.1.1",
->>>>>>> 988381d5
     "typescript": "^3.6.4",
     "uglifyjs-webpack-plugin": "^1.1.4",
     "webpack": "3.12.0"
