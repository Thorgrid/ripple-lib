{
  "name": "ripple-lib",
<<<<<<< HEAD
  "version": "0.12.3",
=======
  "version": "0.12.4",
>>>>>>> 631faa20
  "description": "A JavaScript API for interacting with Ripple in Node.js and the browser",
  "files": [
    "src/js/*",
    "bin/*",
    "build/*",
    "test/*",
    "Makefile",
    "Gulpfile.js"
  ],
  "main": "src/js/ripple",
  "directories": {
    "test": "test"
  },
  "dependencies": {
    "async": "~0.9.0",
    "bignumber.js": "^2.0.3",
    "extend": "~1.2.1",
    "lodash": "^3.1.0",
    "lru-cache": "~2.5.0",
    "ripple-wallet-generator": "^1.0.3",
    "ws": "~0.7.1"
  },
  "devDependencies": {
    "assert-diff": "^1.0.1",
    "coveralls": "~2.10.0",
    "eslint": "^0.18.0",
    "gulp": "~3.8.10",
    "gulp-bump": "~0.1.13",
    "gulp-clean-dest": "^0.1.0",
    "gulp-concat": "~2.4.3",
    "gulp-filelog": "^0.4.1",
    "gulp-flowtype": "^0.4.1",
    "gulp-plumber": "^0.6.6",
    "gulp-react": "^2.0.0",
    "gulp-rename": "~1.2.0",
    "gulp-uglify": "~1.1.0",
    "gulp-util": "^3.0.3",
    "gulp-watch": "^4.1.0",
    "istanbul": "~0.3.5",
    "map-stream": "~0.1.0",
    "mocha": "~2.1.0",
    "nock": "^0.34.1",
    "webpack": "~1.5.3",
    "yargs": "~1.3.1"
  },
  "scripts": {
    "build": "node_modules/.bin/gulp",
    "pretest": "node_modules/.bin/gulp concat-sjcl",
    "test": "./node_modules/.bin/istanbul test -x build/sjcl.js -x src/js/jsbn/* ./node_modules/mocha/bin/_mocha -- --reporter ${MOCHA_REPORTER:=spec} --timeout 10000 --slow 500 test/*-test.js",
    "coveralls": "cat ./coverage/lcov.info | ./node_modules/.bin/coveralls",
    "lint": "if ! [ -f eslintrc ]; then curl -o eslintrc 'https://raw.githubusercontent.com/ripple/javascript-style-guide/master/eslintrc'; fi; eslint --reset -c eslintrc src/js/ripple/*.js",
    "perf": "./scripts/perf_test.sh"
  },
  "repository": {
    "type": "git",
    "url": "git://github.com/ripple/ripple-lib.git"
  },
  "readmeFilename": "README.md",
  "engines": {
    "node": ">=0.10.0"
  }
}<|MERGE_RESOLUTION|>--- conflicted
+++ resolved
@@ -1,10 +1,6 @@
 {
   "name": "ripple-lib",
-<<<<<<< HEAD
-  "version": "0.12.3",
-=======
   "version": "0.12.4",
->>>>>>> 631faa20
   "description": "A JavaScript API for interacting with Ripple in Node.js and the browser",
   "files": [
     "src/js/*",
