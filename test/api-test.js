--- conflicted
+++ resolved
@@ -1214,7 +1214,6 @@
     }, this.api.errors.UnexpectedError);
   });
 
-<<<<<<< HEAD
   it('deriveAddress', function() {
     assert.deepEqual(this.api.deriveAddress('snUneA3NnRJDULZRaJBJdUtducjWK'),
                      responses.deriveAddress);
@@ -1226,10 +1225,7 @@
     }, this.api.errors.ValidationError);
   });
 
-  it('getSettings', function() {
-=======
   it('getSettings', function () {
->>>>>>> 54f12862
     return this.api.getSettings(address).then(
       _.partial(checkResult, responses.getSettings, 'getSettings'));
   });
