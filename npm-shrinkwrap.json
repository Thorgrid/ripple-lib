{
  "name": "ripple-lib",
  "version": "0.12.5",
  "npm-shrinkwrap-version": "5.4.0",
  "node-version": "v0.12.6",
  "dependencies": {
    "async": {
      "version": "0.9.2",
      "resolved": "https://registry.npmjs.org/async/-/async-0.9.2.tgz"
    },
    "babel-runtime": {
<<<<<<< HEAD
      "version": "5.7.0",
      "resolved": "https://registry.npmjs.org/babel-runtime/-/babel-runtime-5.7.0.tgz",
=======
      "version": "5.8.3",
      "resolved": "https://registry.npmjs.org/babel-runtime/-/babel-runtime-5.8.3.tgz",
>>>>>>> b1b47d7d
      "dependencies": {
        "core-js": {
          "version": "0.9.18",
          "resolved": "https://registry.npmjs.org/core-js/-/core-js-0.9.18.tgz"
        }
      }
    },
    "bignumber.js": {
      "version": "2.0.7",
      "resolved": "https://registry.npmjs.org/bignumber.js/-/bignumber.js-2.0.7.tgz"
    },
    "extend": {
      "version": "1.2.1",
      "resolved": "https://registry.npmjs.org/extend/-/extend-1.2.1.tgz"
    },
    "https-proxy-agent": {
      "version": "1.0.0",
      "resolved": "https://registry.npmjs.org/https-proxy-agent/-/https-proxy-agent-1.0.0.tgz",
      "dependencies": {
        "agent-base": {
          "version": "2.0.0",
          "resolved": "https://registry.npmjs.org/agent-base/-/agent-base-2.0.0.tgz",
          "dependencies": {
            "semver": {
              "version": "4.3.6",
              "resolved": "https://registry.npmjs.org/semver/-/semver-4.3.6.tgz"
            }
          }
        },
        "debug": {
          "version": "2.2.0",
          "resolved": "https://registry.npmjs.org/debug/-/debug-2.2.0.tgz",
          "dependencies": {
            "ms": {
              "version": "0.7.1",
              "resolved": "https://registry.npmjs.org/ms/-/ms-0.7.1.tgz"
            }
          }
        },
        "extend": {
          "version": "3.0.0",
          "resolved": "https://registry.npmjs.org/extend/-/extend-3.0.0.tgz"
        }
      }
    },
    "is-my-json-valid": {
      "version": "2.12.0",
      "resolved": "https://registry.npmjs.org/is-my-json-valid/-/is-my-json-valid-2.12.0.tgz",
      "dependencies": {
        "generate-function": {
          "version": "2.0.0",
          "resolved": "https://registry.npmjs.org/generate-function/-/generate-function-2.0.0.tgz"
        },
        "generate-object-property": {
          "version": "1.2.0",
          "resolved": "https://registry.npmjs.org/generate-object-property/-/generate-object-property-1.2.0.tgz",
          "dependencies": {
            "is-property": {
              "version": "1.0.2",
              "resolved": "https://registry.npmjs.org/is-property/-/is-property-1.0.2.tgz"
            }
          }
        },
        "jsonpointer": {
          "version": "1.1.0",
          "resolved": "https://registry.npmjs.org/jsonpointer/-/jsonpointer-1.1.0.tgz"
        },
        "xtend": {
          "version": "4.0.0",
          "resolved": "https://registry.npmjs.org/xtend/-/xtend-4.0.0.tgz"
        }
      }
    },
    "lodash": {
      "version": "3.10.0",
      "resolved": "https://registry.npmjs.org/lodash/-/lodash-3.10.0.tgz"
    },
    "lru-cache": {
      "version": "2.5.2",
      "resolved": "https://registry.npmjs.org/lru-cache/-/lru-cache-2.5.2.tgz"
    },
    "ripple-lib-transactionparser": {
      "version": "0.3.2",
      "resolved": "https://registry.npmjs.org/ripple-lib-transactionparser/-/ripple-lib-transactionparser-0.3.2.tgz",
      "dependencies": {
        "bignumber.js": {
          "version": "1.4.1",
          "resolved": "https://registry.npmjs.org/bignumber.js/-/bignumber.js-1.4.1.tgz"
        }
      }
    },
    "ripple-wallet-generator": {
      "version": "1.0.3",
      "resolved": "https://registry.npmjs.org/ripple-wallet-generator/-/ripple-wallet-generator-1.0.3.tgz"
    },
    "simple-asyncify": {
      "version": "0.1.0",
      "resolved": "https://registry.npmjs.org/simple-asyncify/-/simple-asyncify-0.1.0.tgz"
    },
    "sjcl-extended": {
      "version": "1.0.3",
      "resolved": "git://github.com/ripple/sjcl-extended.git#d8cf8b22e7d97193c54e1f65113e3edcf200ca17",
      "dependencies": {
        "sjcl": {
          "version": "1.0.3",
          "resolved": "https://registry.npmjs.org/sjcl/-/sjcl-1.0.3.tgz"
        }
      }
    },
    "ws": {
      "version": "0.7.2",
      "resolved": "https://registry.npmjs.org/ws/-/ws-0.7.2.tgz",
      "dependencies": {
        "bufferutil": {
          "version": "1.1.0",
          "resolved": "https://registry.npmjs.org/bufferutil/-/bufferutil-1.1.0.tgz",
          "dependencies": {
            "bindings": {
              "version": "1.2.1",
              "resolved": "https://registry.npmjs.org/bindings/-/bindings-1.2.1.tgz"
            },
            "nan": {
              "version": "1.8.4",
              "resolved": "https://registry.npmjs.org/nan/-/nan-1.8.4.tgz"
            }
          }
        },
        "options": {
          "version": "0.0.6",
          "resolved": "https://registry.npmjs.org/options/-/options-0.0.6.tgz"
        },
        "ultron": {
          "version": "1.0.2",
          "resolved": "https://registry.npmjs.org/ultron/-/ultron-1.0.2.tgz"
        },
        "utf-8-validate": {
          "version": "1.1.0",
          "resolved": "https://registry.npmjs.org/utf-8-validate/-/utf-8-validate-1.1.0.tgz",
          "dependencies": {
            "bindings": {
              "version": "1.2.1",
              "resolved": "https://registry.npmjs.org/bindings/-/bindings-1.2.1.tgz"
            },
            "nan": {
              "version": "1.8.4",
              "resolved": "https://registry.npmjs.org/nan/-/nan-1.8.4.tgz"
            }
          }
        }
      }
    }
  }
}<|MERGE_RESOLUTION|>--- conflicted
+++ resolved
@@ -9,13 +9,8 @@
       "resolved": "https://registry.npmjs.org/async/-/async-0.9.2.tgz"
     },
     "babel-runtime": {
-<<<<<<< HEAD
-      "version": "5.7.0",
-      "resolved": "https://registry.npmjs.org/babel-runtime/-/babel-runtime-5.7.0.tgz",
-=======
       "version": "5.8.3",
       "resolved": "https://registry.npmjs.org/babel-runtime/-/babel-runtime-5.8.3.tgz",
->>>>>>> b1b47d7d
       "dependencies": {
         "core-js": {
           "version": "0.9.18",
