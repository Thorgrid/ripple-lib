import * as _ from 'lodash'
import * as utils from './utils'
import {
  parseOrderbookOrder,
  FormattedOrderbookOrder
} from './parse/orderbook-order'
import {validate} from '../common'
import {Amount, Issue} from '../common/types/objects'
import {BookOffer} from '../common/types/commands'
import {RippleAPI} from '../api'

<<<<<<< HEAD
export type FormattedOrderbook = {
  bids: FormattedOrderbookOrder[],
  asks: FormattedOrderbookOrder[]
=======
export type OrdersOptions = {
  limit?: number,
  ledgerVersion?: number
}

export type Orderbook = {
  base: Issue,
  counter: Issue
}

export type OrderbookItem = {
   specification: OrderSpecification,
   properties: {
    maker: string,
    sequence: number,
    makerExchangeRate: string
  },
  state?: {
    fundedAmount: Amount,
    priceOfFundedAmount: Amount
  }
}

export type OrderbookOrders = Array<OrderbookItem>

export type GetOrderbook = {
  bids: OrderbookOrders,
  asks: OrderbookOrders
>>>>>>> 0ad8c577
}

function isSameIssue(a: Amount, b: Amount) {
  return a.currency === b.currency && a.counterparty === b.counterparty
}

function directionFilter(direction: string, order: FormattedOrderbookOrder) {
  return order.specification.direction === direction
}

function flipOrder(order: FormattedOrderbookOrder) {
  const specification = order.specification
  const flippedSpecification = {
    quantity: specification.totalPrice,
    totalPrice: specification.quantity,
    direction: specification.direction === 'buy' ? 'sell' : 'buy'
  }
  const newSpecification = _.merge({}, specification, flippedSpecification)
  return _.merge({}, order, {specification: newSpecification})
}

function alignOrder(base: Amount, order: FormattedOrderbookOrder) {
  const quantity = order.specification.quantity
  return isSameIssue(quantity, base) ? order : flipOrder(order)
}

function formatBidsAndAsks(
  orderbook: OrderbookInfo, offers: BookOffer[]) {
  // the "base" currency is the currency that you are buying or selling
  // the "counter" is the currency that the "base" is priced in
  // a "bid"/"ask" is an order to buy/sell the base, respectively
  // for bids: takerGets = totalPrice = counter, takerPays = quantity = base
  // for asks: takerGets = quantity = base, takerPays = totalPrice = counter
  // quality = takerPays / takerGets; price = totalPrice / quantity
  // for bids: lowest quality => lowest quantity/totalPrice => highest price
  // for asks: lowest quality => lowest totalPrice/quantity => lowest price
  // for both bids and asks, lowest quality is closest to mid-market
  // we sort the orders so that earlier orders are closer to mid-market
  const orders = _.sortBy(offers, 'quality').map(parseOrderbookOrder)
  const alignedOrders = orders.map(_.partial(alignOrder, orderbook.base))
  const bids = alignedOrders.filter(_.partial(directionFilter, 'buy'))
  const asks = alignedOrders.filter(_.partial(directionFilter, 'sell'))
  return {bids, asks}
}

// account is to specify a "perspective", which affects which unfunded offers
// are returned
async function makeRequest(
  api: RippleAPI, taker: string, options: GetOrderbookOptions,
  takerGets: Issue, takerPays: Issue
) {
  const orderData = utils.renameCounterpartyToIssuerInOrder({
    taker_gets: takerGets,
    taker_pays: takerPays
  })
  return api._requestAll('book_offers', {
    taker_gets: orderData.taker_gets,
    taker_pays: orderData.taker_pays,
    ledger_index: options.ledgerVersion || 'validated',
    limit: options.limit,
    taker
})
}


type GetOrderbookOptions = {
  limit?: number,
  ledgerVersion?: number
}

type OrderbookInfo = {
  base: Issue,
  counter: Issue
}

export default async function getOrderbook(
  this: RippleAPI,
  address: string,
  orderbook: OrderbookInfo,
  options: GetOrderbookOptions = {}
): Promise<FormattedOrderbook> {
  // 1. Validate
  validate.getOrderbook({address, orderbook, options})
  // 2. Make Request
  const [directOfferResults, reverseOfferResults] = await Promise.all([
    makeRequest(this, address, options, orderbook.base, orderbook.counter),
    makeRequest(this, address, options, orderbook.counter, orderbook.base)
  ])
  // 3. Return Formatted Response
  const directOffers = _.flatMap(directOfferResults,
    directOfferResult => directOfferResult.offers)
  const reverseOffers = _.flatMap(reverseOfferResults,
    reverseOfferResult => reverseOfferResult.offers)
  return formatBidsAndAsks(orderbook, [...directOffers, ...reverseOffers])
}<|MERGE_RESOLUTION|>--- conflicted
+++ resolved
@@ -9,40 +9,9 @@
 import {BookOffer} from '../common/types/commands'
 import {RippleAPI} from '../api'
 
-<<<<<<< HEAD
 export type FormattedOrderbook = {
   bids: FormattedOrderbookOrder[],
   asks: FormattedOrderbookOrder[]
-=======
-export type OrdersOptions = {
-  limit?: number,
-  ledgerVersion?: number
-}
-
-export type Orderbook = {
-  base: Issue,
-  counter: Issue
-}
-
-export type OrderbookItem = {
-   specification: OrderSpecification,
-   properties: {
-    maker: string,
-    sequence: number,
-    makerExchangeRate: string
-  },
-  state?: {
-    fundedAmount: Amount,
-    priceOfFundedAmount: Amount
-  }
-}
-
-export type OrderbookOrders = Array<OrderbookItem>
-
-export type GetOrderbook = {
-  bids: OrderbookOrders,
-  asks: OrderbookOrders
->>>>>>> 0ad8c577
 }
 
 function isSameIssue(a: Amount, b: Amount) {
@@ -108,12 +77,12 @@
 }
 
 
-type GetOrderbookOptions = {
+export type GetOrderbookOptions = {
   limit?: number,
   ledgerVersion?: number
 }
 
-type OrderbookInfo = {
+export type OrderbookInfo = {
   base: Issue,
   counter: Issue
 }
